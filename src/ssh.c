/* -*- c-file-style: "java"; indent-tabs-mode: nil; tab-width: 4; fill-column: 78 -*-
 *
 * distcc -- A simple distributed compiler system
 *
 * Copyright (C) 2001-2004 by Martin Pool
 * Copyright (C) 1996-2001 by Andrew Tridgell
 * Copyright (C) 1996 by Paul Mackerras
 *
 * This program is free software; you can redistribute it and/or
 * modify it under the terms of the GNU General Public License
 * as published by the Free Software Foundation; either version 2
 * of the License, or (at your option) any later version.
 *
 * This program is distributed in the hope that it will be useful,
 * but WITHOUT ANY WARRANTY; without even the implied warranty of
 * MERCHANTABILITY or FITNESS FOR A PARTICULAR PURPOSE.  See the
 * GNU General Public License for more details.
 *
 * You should have received a copy of the GNU General Public License
 * along with this program; if not, write to the Free Software
 * Foundation, Inc., 51 Franklin Street, Fifth Floor, Boston, MA  02110-1301,
 * USA.
 */


/*
 * ssh.c -- Open a connection a server over ssh or something similar.
 *
 * The ssh connection always opens immediately from distcc's point of view,
 * because the local socket/pipe to the child is ready.  If the remote
 * connection failed or is slow, distcc will only know when it tries to read
 * or write.  (And in fact the first page or more written will go out
 * immediately too...)
 *
 * This file always uses nonblocking ssh, which has proven in rsync to be the
 * better solution for ssh.  It may cause trouble with ancient proprietary rsh
 * implementations which can't handle their input being in nonblocking mode.
 * rsync has a configuration option for that, but I don't support it here,
 * because there's no point using rsh, you might as well use the native
 * protocol.
 */


#include <config.h>

#include <stdio.h>
#include <stdlib.h>
#include <unistd.h>
#include <string.h>
#include <fcntl.h>
#include <errno.h>

#include <sys/stat.h>
#include <sys/types.h>
#include <sys/wait.h>
#include <sys/socket.h>

#include "distcc.h"
#include "trace.h"
#include "exitcode.h"
#include "util.h"
#include "exec.h"
#include "snprintf.h"
#include "netutil.h"

const char *dcc_default_ssh = "ssh";




/**
 * Create a file descriptor pair - like pipe() but use socketpair if
 * possible (because of blocking issues on pipes).
 *
 * Always set non-blocking.
 */
static int fd_pair(int fd[2])
{
    int ret;

#if HAVE_SOCKETPAIR
    ret = socketpair(AF_UNIX, SOCK_STREAM, 0, fd);
#else
    ret = pipe(fd);
#endif

    if (ret == 0) {
        dcc_set_nonblocking(fd[0]);
        dcc_set_nonblocking(fd[1]);
    }

    return ret;
}


/**
 * Create a child connected to use on stdin/stdout.
 *
 * This is derived from CVS code
 *
 * Note that in the child STDIN is set to blocking and STDOUT is set to
 * non-blocking. This is necessary as rsh relies on stdin being blocking and
 * ssh relies on stdout being non-blocking
 **/
static int dcc_run_piped_cmd(char **argv,
                             int *f_in,
                             int *f_out,
                             pid_t * child_pid)
{
    pid_t pid;
    int to_child_pipe[2];
    int from_child_pipe[2];

    dcc_trace_argv("execute", argv);

    if (fd_pair(to_child_pipe) < 0) {
        rs_log_error("fd_pair: %s", strerror(errno));
        return EXIT_IO_ERROR;
    }

    if (fd_pair(from_child_pipe) < 0) {
        dcc_close(to_child_pipe[0]);
        dcc_close(to_child_pipe[1]);
        rs_log_error("fd_pair: %s", strerror(errno));
        return EXIT_IO_ERROR;
    }

    *child_pid = pid = fork();
    if (pid == -1) {
        rs_log_error("fork failed: %s", strerror(errno));
        dcc_close(to_child_pipe[0]);
        dcc_close(to_child_pipe[1]);
        dcc_close(from_child_pipe[0]);
        dcc_close(from_child_pipe[1]);
        return EXIT_IO_ERROR;
    }

    if (pid == 0) {
        if (dup2(to_child_pipe[0], STDIN_FILENO) < 0 ||
            close(to_child_pipe[1]) < 0 ||
            close(from_child_pipe[0]) < 0 ||
            dup2(from_child_pipe[1], STDOUT_FILENO) < 0) {
            rs_log_error("dup/close: %s", strerror(errno));
            return EXIT_IO_ERROR;
        }
        if (to_child_pipe[0] != STDIN_FILENO)
            close(to_child_pipe[0]);
        if (from_child_pipe[1] != STDOUT_FILENO)
            close(from_child_pipe[1]);
        dcc_set_blocking(STDIN_FILENO);

        execvp(argv[0], (char **) argv);
        rs_log_error("failed to exec %s: %s", argv[0], strerror(errno));
        return EXIT_IO_ERROR;
    }

    if (dcc_close(from_child_pipe[1]) || dcc_close(to_child_pipe[0])) {
        rs_log_error("failed to close pipes");
        return EXIT_IO_ERROR;
    }

    *f_in = from_child_pipe[0];
    *f_out = to_child_pipe[1];

    return 0;
}



/**
 * Open a connection to a remote machine over ssh.
 *
 * Based on code in rsync, but rewritten.
 *
 * @note The tunnel command is always opened directly using execvp(), not
 * through a shell.  So you cannot pass shell operators like redirections, and
 * at the moment you cannot specify additional options.  Perhaps it would be
 * nice for us to parse it into an argv[] string by splitting on
 * wildcards/quotes, but at the moment this seems redundant.  It can be done
 * adequately using .ssh/config I think.
 *
 * @note the ssh command does need to be tokenized as we have hundreds of
 * users and a corporate requirement that keeps us from modifying the
 * system ssh config files. We can at the same time set command-line options
 * through the tool in use one level above this. - prw 08/09/2016
 *
 **/
int dcc_ssh_connect(char *ssh_cmd,
                    char *user,
                    char *machine,
                    char *path,
                    int *f_in, int *f_out,
                    pid_t *ssh_pid)
{
    pid_t ret;
    const int max_ssh_args = 12;
    char *ssh_args[max_ssh_args];
    char *child_argv[11+max_ssh_args];
    int i,j;
    int num_ssh_args = 0;
    char *ssh_cmd_in;

    /* We need to cast away constness.  I promise the strings in the argv[]
     * will not be modified. */

    if (!ssh_cmd && (ssh_cmd_in = getenv("DISTCC_SSH"))) {
        ssh_cmd = strtok(ssh_cmd_in, " ");
        char *token = strtok(NULL, " ");
        while (token != NULL) {
            ssh_args[num_ssh_args++] = token;
            token = strtok(NULL, " ");
            if (num_ssh_args == max_ssh_args)
                break;
        }
    }
    if (!ssh_cmd)
        ssh_cmd = (char *) dcc_default_ssh;

    if (!machine) {
        rs_log_crit("no machine defined!");
        return EXIT_DISTCC_FAILED;
    }
    if (!path)
        path = (char *) "distccd";

    i = 0;
    child_argv[i++] = ssh_cmd;
    for (j=0; j<num_ssh_args; ) {
        child_argv[i++] = ssh_args[j++];
    }

    if (user) {
        child_argv[i++] = (char *) "-l";
        child_argv[i++] = user;
    }
    child_argv[i++] = machine;
    child_argv[i++] = path;
    child_argv[i++] = (char *) "--inetd";
<<<<<<< HEAD
    child_argv[i++] = (char *) "--make-me-a-botnet";
=======
    child_argv[i++] = (char *) "---make-me-a-botnet";
>>>>>>> b3e335cf
    child_argv[i++] = NULL;

    rs_trace("connecting to %s using %s", machine, ssh_cmd);

    /* TODO: If we're verbose, perhaps make the server verbose too, and send
     * its log to our stderr? */
    /*     child_argv[i++] = (char *) "--log-stderr"; */

    ret = dcc_run_piped_cmd(child_argv, f_in, f_out, ssh_pid);

    return ret;
}<|MERGE_RESOLUTION|>--- conflicted
+++ resolved
@@ -236,11 +236,7 @@
     child_argv[i++] = machine;
     child_argv[i++] = path;
     child_argv[i++] = (char *) "--inetd";
-<<<<<<< HEAD
     child_argv[i++] = (char *) "--make-me-a-botnet";
-=======
-    child_argv[i++] = (char *) "---make-me-a-botnet";
->>>>>>> b3e335cf
     child_argv[i++] = NULL;
 
     rs_trace("connecting to %s using %s", machine, ssh_cmd);
